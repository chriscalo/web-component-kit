# @chriscalo/web-component-kit

A reactive template binding system and web component toolkit for rapid HTML prototyping. Zero build steps, just drop it in and start building reactive UIs with Vue-like syntax.

## Features

- 🚀 **Zero build step** - Works directly in the browser
- ⚡ **Reactive bindings** - Powered by Vue 3's reactivity system
- 🎯 **Declarative syntax** - Vue/Angular-inspired template bindings
- 🧩 **Web Components** - Build reusable custom elements
- 📦 **Component loading** - Include HTML components with `<wck-include>`
- 🎨 **Icon system** - Beautiful Lucide icons out of the box

## Installation

### CDN (Recommended for prototyping)

```html
<script type="module">
  import { bindTemplate, reactive } from "https://cdn.jsdelivr.net/gh/chriscalo/web-component-kit@v1.0.0/index.js";
</script>
```

### NPM

```bash
npm install @chriscalo/web-component-kit
```

```javascript
import { bindTemplate, reactive } from "@chriscalo/web-component-kit";
```

## Quick Start

```html
<!DOCTYPE html>
<html>
<<<<<<< HEAD
<head>
  <title>My App</title>
</head>
<body>
  <!-- Define a template -->
  <template name="my-app-template">
    <div>
      <h1>{{ data.title }}</h1>
      <button on:click="data.count++">
        Clicked {{ data.count }} times
      </button>
      <input .value="data.name" on:input="data.name = event.target.value">
      <p @if="data.name">Hello, {{ data.name }}!</p>
    </div>
  </template>

  <!-- Use the custom element -->
  <my-app></my-app>

  <!-- Define the web component -->
  <script type="module">
    import { bindTemplate, reactive } from "@chriscalo/web-component-kit";
    
    class MyApp extends HTMLElement {
      connectedCallback() {
        this.data = reactive({
          title: "My Reactive App",
          count: 0,
          name: "",
        });
        
        const render = bindTemplate(document.querySelector('template[name="my-app-template"]'), this);
        render();
      }
    }
    
    customElements.define("my-app", MyApp);
  </script>
</body>
=======
  <head>
    <title>My App</title>
  </head>
  <body>
    <!-- Define a template -->
    <template id="app">
      <div>
        <h1>{{ title }}</h1>
        <button on:click="count++">
          Clicked {{ count }} times
        </button>
        <input .value="name" on:input="name = event.target.value">
        <p @if="name">Hello, {{ name }}!</p>
      </div>
    </template>
  
    <!-- Create reactive app -->
    <script type="module">
      import { bindTemplate, reactive } from "@chriscalo/web-component-kit";
      
      const app = reactive({
        title: "My Reactive App",
        count: 0,
        name: ""
      });
      
      const render = bindTemplate("#app", document.body);
      render();
    </script>
  </body>
>>>>>>> 81b57c4a
</html>
```

## Template Bindings

### Text Interpolation

```html
<span>{{ message }}</span>
<p>Count: {{ count * 2 }}</p>
```

### Property Binding

```html
<input .value="inputText">
<button .disabled="isLoading">Submit</button>
```

### Event Binding

```html
<button on:click="handleClick()">Click me</button>
<input on:input="updateValue(event)">
<form on:submit="handleSubmit(event)">
```

### Attribute Binding

```html
<div [class]="dynamicClass"></div>
<img [src]="imageUrl">
<button [title]="tooltipText">Hover me</button>
```

### Conditional Rendering

```html
<div @if="isVisible">Conditionally shown</div>
<p @if="count > 10">Count is greater than 10</p>
```

### List Rendering

```html
<ul>
  <li @for="item in items">
    {{ item.name }} - ${{ item.price }}
  </li>
</ul>
```

### Two-way Binding

```html
<input .value:input="searchQuery">
<select .value:change="selectedOption">
```

## Component Loading

Include HTML component files using the `<wck-include>` directive:

```html
<!-- main.html -->
<wck-include src="./my-component.html"></wck-include>
<wck-include src="./ui-icon.component.html"></wck-include>
```

Components are automatically loaded and injected into the document.

## Icon Component

The kit includes a powerful icon component using Lucide icons:

```html
<!-- Include the icon component -->
<wck-include src="node_modules/@chriscalo/web-component-kit/ui-icon.component.html"></wck-include>

<!-- Use icons -->
<ui-icon name="home"></ui-icon>
<ui-icon name="search" size="32" color="blue"></ui-icon>
<ui-icon name="settings" size="48" stroke-width="1"></ui-icon>
```

## API Reference

### Core Functions

#### `bindTemplate(selector, instance)`

Binds a template to a DOM element with reactive data. The second parameter serves as both the binding context (containing the data) and the container (where template content is appended).

```javascript
// In a web component
class MyComponent extends HTMLElement {
  connectedCallback() {
    this.data = reactive({ count: 0 });
    const render = bindTemplate(document.querySelector('template[name="my-template"]'), this);
    render(); // Start reactive updates
  }
}

customElements.define("my-component", MyComponent);
```

#### `reactive(object)`

Creates a reactive object (from Vue 3).

```javascript
const state = reactive({
  count: 0,
  items: []
});
```

#### `loadComponent(url)`

Loads an HTML component file.

```javascript
await loadComponent("./my-component.html");
```

#### `processIncludes()`

Processes all `<wck-include>` elements in the document.

```javascript
await processIncludes();
```

#### `componentsReady(...names)`

Waits for custom elements to be defined.

```javascript
await componentsReady("ui-icon", "my-component");
```

### DOM Utilities

#### `parseToFragment(html)`

Parses HTML string to DocumentFragment.

```javascript
const fragment = parseToFragment("<div>Hello</div>");
```

#### `fetchText(url)`

Fetches text content from a URL.

```javascript
const html = await fetchText("./component.html");
```

## Creating Components

Create reusable components in separate HTML files:

```html
<!-- my-counter.component.html -->
<template name="my-counter">
  <div class="counter">
    <button on:click="data.count--">-</button>
    <span>{{ data.count }}</span>
    <button on:click="data.count++">+</button>
  </div>
</template>

<style>
  .counter {
    display: flex;
    gap: 1rem;
    align-items: center;
  }
</style>

<script type="module">
  import { bindTemplate, reactive } from "@chriscalo/web-component-kit";
  
  class MyCounter extends HTMLElement {
    connectedCallback() {
      this.data = reactive({ count: 0 });
      const template = document.querySelector(`template[name="my-counter"]`);
      const render = bindTemplate(template, this);
      render();
    }
  }
  
  customElements.define("my-counter", MyCounter);
</script>
```

Use it in your app:

```html
<wck-include src="./my-counter.component.html"></wck-include>
<my-counter></my-counter>
```

## Examples

Check out the [examples.html](examples.html) file for comprehensive demos:

- Counter with interpolation
- Two-way data binding
- Todo list with @for
- Dynamic styling
- Icon gallery
- Form validation

Run the examples:

```bash
npm start
# Open http://localhost:3000/examples.html
```

## Testing

Run the test suite:

```bash
npm test
```

View tests in browser:

```bash
npm start
# Open http://localhost:3000/index.test.html
# Open http://localhost:3000/ui-icon.test.html
```

## Browser Support

Requires modern browsers with:
- ES Modules
- Web Components v1
- CSS Nesting
- Async/Await

## License

MIT

## Contributing

Contributions are welcome! Please read the [design document](specs/design.md) for architecture details.

## Philosophy

This kit is designed for **quick and dirty HTML prototyping**. It's not meant for production applications but for rapid experimentation where you want to:

- Test ideas quickly in the browser
- Avoid build tools and complex setups
- Get immediate feedback
- Focus on prototyping, not tooling

## Similar Projects

- [Alpine.js](https://alpinejs.dev/) - Minimal framework for HTML
- [Lit](https://lit.dev/) - Simple web components
- [Petite Vue](https://github.com/vuejs/petite-vue) - Subset of Vue for progressive enhancement<|MERGE_RESOLUTION|>--- conflicted
+++ resolved
@@ -36,78 +36,45 @@
 ```html
 <!DOCTYPE html>
 <html>
-<<<<<<< HEAD
-<head>
-  <title>My App</title>
-</head>
-<body>
-  <!-- Define a template -->
-  <template name="my-app-template">
-    <div>
-      <h1>{{ data.title }}</h1>
-      <button on:click="data.count++">
-        Clicked {{ data.count }} times
-      </button>
-      <input .value="data.name" on:input="data.name = event.target.value">
-      <p @if="data.name">Hello, {{ data.name }}!</p>
-    </div>
-  </template>
-
-  <!-- Use the custom element -->
-  <my-app></my-app>
-
-  <!-- Define the web component -->
-  <script type="module">
-    import { bindTemplate, reactive } from "@chriscalo/web-component-kit";
-    
-    class MyApp extends HTMLElement {
-      connectedCallback() {
-        this.data = reactive({
-          title: "My Reactive App",
-          count: 0,
-          name: "",
-        });
-        
-        const render = bindTemplate(document.querySelector('template[name="my-app-template"]'), this);
-        render();
-      }
-    }
-    
-    customElements.define("my-app", MyApp);
-  </script>
-</body>
-=======
   <head>
     <title>My App</title>
   </head>
   <body>
     <!-- Define a template -->
-    <template id="app">
+    <template name="my-app-template">
       <div>
-        <h1>{{ title }}</h1>
-        <button on:click="count++">
-          Clicked {{ count }} times
+        <h1>{{ data.title }}</h1>
+        <button on:click="data.count++">
+          Clicked {{ data.count }} times
         </button>
-        <input .value="name" on:input="name = event.target.value">
-        <p @if="name">Hello, {{ name }}!</p>
+        <input .value="data.name" on:input="data.name = event.target.value">
+        <p @if="data.name">Hello, {{ data.name }}!</p>
       </div>
     </template>
-  
-    <!-- Create reactive app -->
+
+    <!-- Use the custom element -->
+    <my-app></my-app>
+
+    <!-- Define the web component -->
     <script type="module">
       import { bindTemplate, reactive } from "@chriscalo/web-component-kit";
       
-      const app = reactive({
-        title: "My Reactive App",
-        count: 0,
-        name: ""
-      });
+      class MyApp extends HTMLElement {
+        connectedCallback() {
+          this.data = reactive({
+            title: "My Reactive App",
+            count: 0,
+            name: "",
+          });
+          
+          const render = bindTemplate(document.querySelector('template[name="my-app-template"]'), this);
+          render();
+        }
+      }
       
-      const render = bindTemplate("#app", document.body);
-      render();
+      customElements.define("my-app", MyApp);
     </script>
   </body>
->>>>>>> 81b57c4a
 </html>
 ```
 
